--- conflicted
+++ resolved
@@ -19,14 +19,8 @@
 open_url = ["webbrowser"]
 
 [dependencies]
-<<<<<<< HEAD
 bevy = { git = "https://github.com/bevyengine/bevy", branch = "main", default-features = false, features = ["render", "bevy_winit"] }
-egui = "0.9.0"
-=======
-bevy = { version = "0.4", default-features = false, features = ["render"] }
-bevy_winit = "0.4.0"
 egui = "0.10.0"
->>>>>>> e5d083fa
 webbrowser = { version = "0.5.5", optional = true }
 winit = { version = "0.24.0", features = ["x11"], default-features = false }
 
@@ -40,16 +34,9 @@
 [[example]]
 name = "ui"
 path = "examples/ui.rs"
-<<<<<<< HEAD
-required-features = ["bevy/x11", "bevy/bevy_wgpu", "bevy/png"]
+required-features = ["bevy/x11", "bevy/png", "bevy/bevy_wgpu"]
 
 [[example]]
 name = "simple"
 path = "examples/simple.rs"
-required-features = ["bevy/x11", "bevy/bevy_wgpu"]
-
-[package.metadata.docs.rs]
-no-default-features = true # clipboard crate fails the build currently https://github.com/rust-lang/docs.rs/issues/695
-=======
-required-features = ["bevy/x11", "bevy/png", "bevy/bevy_wgpu"]
->>>>>>> e5d083fa
+required-features = ["bevy/x11", "bevy/bevy_wgpu"]